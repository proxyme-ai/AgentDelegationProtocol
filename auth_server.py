--- conflicted
+++ resolved
@@ -32,7 +32,6 @@
 ACTIVE_TOKENS = []
 REVOKED_TOKENS = set()
 
-<<<<<<< HEAD
 KEYCLOAK_URL = os.environ.get("KEYCLOAK_URL", "http://localhost:8080")
 KEYCLOAK_REALM = os.environ.get("KEYCLOAK_REALM", "master")
 KEYCLOAK_CLIENT_ID = os.environ.get("KEYCLOAK_CLIENT_ID", "test-client")
@@ -41,7 +40,7 @@
 
 PENDING_AUTH = {}
 ID_TOKENS = {}
-=======
+
 
 @app.route('/register', methods=['POST'])
 def register():
@@ -56,7 +55,6 @@
     AGENTS[client_id] = {'name': name}
     save_agents(AGENTS)
     return jsonify({'status': 'registered'}), 201
->>>>>>> 68f0ae4d
 
 @app.route('/authorize')
 def authorize():
